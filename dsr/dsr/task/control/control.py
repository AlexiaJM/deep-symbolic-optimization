import gym

try:
    import pybullet_envs
except ImportError:
    pybullet_envs = None

import numpy as np

from dsr.program import Program, from_tokens
from . import utils as U


def make_control_task(function_set, name, action_spec, algorithm=None,
    anchor=None, n_episodes_train=5, n_episodes_test=1000, success_score=None,
<<<<<<< HEAD
    stochastic=True, protected=True):
=======
    stochastic=True, env_kwargs=None):
>>>>>>> e84a8dfc
    """
    Factory function for episodic reward function of a reinforcement learning
    environment with continuous actions. This includes closures for the
    environment, an anchor model, and fixed symbolic actions.

    Parameters
    ----------

    function_set : list
        List of allowable functions.

    name : str
        Name of Gym environment.

    action_spec : list
        List of action specifications: None, "anchor", or a list of tokens.

    algorithm : str or None
        Name of algorithm corresponding to anchor path, or None to use default
        anchor for given environment.

    anchor : str or None
        Path to anchor model, or None to use default anchor for given
        environment.

    n_episodes_train : int
        Number of episodes to run during training.

    n_episodes_test : int
        Number of episodes to run during testing.

    stochastic : bool
        If True, Programs will not be cached, and thus identical traversals will
        be evaluated as unique objects. The hall of fame will be based on the
        average reward seen for each unique traversal.

<<<<<<< HEAD
    protected : bool
        Whether or not to use protected operators.
=======
    env_kwargs : dict
        Dictionary of environment kwargs passed to gym.make().
>>>>>>> e84a8dfc

    Returns
    -------

    See dsr.task.task.make_task().
    """

    assert "Bullet" not in name or pybullet_envs is not None, "Must install pybullet_envs."
    if env_kwargs is None:
        env_kwargs = {}

    # Define closures for environment and anchor model
    env = gym.make(name, **env_kwargs)

    # HACK: Wrap pybullet envs in TimeFeatureWrapper
    # TBD: Load the Zoo hyperparameters, including wrapper features, not just the model.
    # Note Zoo is not implemented as a package, which might make this tedious
    if "Bullet" in name:
        env = U.TimeFeatureWrapper(env)

    # Set the library and stochasticity (need to do this now in case there are symbolic actions)
    n_input_var = env.observation_space.shape[0]
    Program.set_library(function_set, n_input_var, protected)
    Program.set_stochastic(stochastic)

    # Configuration assertions
    assert len(env.observation_space.shape) == 1, "Only support vector observation spaces."
    assert isinstance(env.action_space, gym.spaces.Box), "Only supports continuous action spaces."
    n_actions = env.action_space.shape[0]
    assert n_actions == len(action_spec), "Received specifications for {} action dimensions; expected {}.".format(len(action_spec), n_actions)
    assert len([v for v in action_spec if v is None]) == 1, "Exactly 1 action_spec element must be None."
    assert int(algorithm is None) + int(anchor is None) in [0, 2], "Either none or both of (algorithm, anchor) must be None."

    # Load the anchor model (if applicable)
    if "anchor" in action_spec:
        # Load custom anchor, if provided, otherwise load default
        if algorithm is not None and anchor is not None:
            U.load_model(algorithm, anchor_path)
        else:
            U.load_default_model(name)
        model = U.model
    else:
        model = None

    # Generate symbolic policies and determine action dimension
    symbolic_actions = {}
    for i, spec in enumerate(action_spec):

        # Action dimnension being learned
        if spec is None:
            action_dim = i

        # Pre-specified symbolic policy
        elif isinstance(spec, list):
            tokens = Program.convert(spec) # Converts str to ints
            p = from_tokens(tokens, optimize=False)
            symbolic_actions[i] = p

        else:
            assert spec == "anchor", "Action specifications must be None, a list of tokens, or 'anchor'."


    def get_action(p, obs):
        """Helper function to get an action from Program p according to obs,
        since Program.execute() requires 2D arrays but we only want 1D."""

        action = p.execute(np.array([obs]))[0]

        # Infinite or NaN values simply return zero action
        if not np.isfinite(action):
            action = 0

        return action


    def run_episodes(p, n_episodes):
        """Runs n_episodes episodes and returns each episodic reward."""

        # Run the episodes and return the average episodic reward
        r_episodes = np.zeros(n_episodes, dtype=np.float32) # Episodic rewards for each episode
        for i in range(n_episodes):
            obs = env.reset()
            done = False
            while not done:

                # Compute anchor actions
                if model is not None:
                    action, _ = model.predict(obs)
                else:
                    action = np.zeros(env.action_space.shape, dtype=np.float32)

                # Replace fixed symbolic actions
                for i, fixed_p in symbolic_actions.items():
                    action[i] = get_action(fixed_p, obs)

                # Replace symbolic action with current program
                action[action_dim] = get_action(p, obs)
                
                obs, r, done, _ = env.step(action)
                r_episodes[i] += r

        return r_episodes


    def reward(p):

        # Run the episodes
        r_episodes = run_episodes(p, n_episodes_train)

        # Return the mean
        r_avg = np.mean(r_episodes)
        return r_avg


    def evaluate(p):

        # Run the episodes
        r_episodes = run_episodes(p, n_episodes_test)

        # Compute eval statistics
        r_avg_test = np.mean(r_episodes)
        success_rate = np.mean(r_episodes > success_score)
        success = success_rate == 1.0

        info = {
            "r_avg_test" : r_avg_test,
            "success_rate" : success_rate,
            "success" : success
        }
        return info
    

    return reward, evaluate, function_set, n_input_var, stochastic<|MERGE_RESOLUTION|>--- conflicted
+++ resolved
@@ -13,11 +13,7 @@
 
 def make_control_task(function_set, name, action_spec, algorithm=None,
     anchor=None, n_episodes_train=5, n_episodes_test=1000, success_score=None,
-<<<<<<< HEAD
-    stochastic=True, protected=True):
-=======
-    stochastic=True, env_kwargs=None):
->>>>>>> e84a8dfc
+    stochastic=True, protected=True, env_kwargs=None):
     """
     Factory function for episodic reward function of a reinforcement learning
     environment with continuous actions. This includes closures for the
@@ -54,13 +50,11 @@
         be evaluated as unique objects. The hall of fame will be based on the
         average reward seen for each unique traversal.
 
-<<<<<<< HEAD
     protected : bool
         Whether or not to use protected operators.
-=======
+
     env_kwargs : dict
         Dictionary of environment kwargs passed to gym.make().
->>>>>>> e84a8dfc
 
     Returns
     -------
