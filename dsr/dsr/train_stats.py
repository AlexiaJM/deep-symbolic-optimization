"""Performs computations and file manipulations for train statistics logging purposes"""
import os
import numpy as np
import tensorflow as tf
from datetime import datetime
import pandas as pd
from dsr.program import Program, from_tokens
from dsr.utils import is_pareto_efficient, empirical_entropy
from itertools import compress
from io import StringIO
import shutil
from collections import defaultdict

#These functions are defined globally so they are pickleable and can be used by Pool.map
def hof_work(p):
<<<<<<< HEAD
    return [p.r, p.count, repr(p.sympy_expr), repr(p), p.evaluate]

def pf_work(p):
    return [p.complexity_eureqa, p.r, p.count, repr(p.sympy_expr), repr(p), p.evaluate]
=======
    return [p.r, p.base_r, p.on_policy_count, p.off_policy_count, repr(p.sympy_expr), repr(p), p.evaluate]

def pf_work(p):
    return [p.complexity_eureqa, p.r, p.base_r, p.on_policy_count, p.off_policy_count, repr(p.sympy_expr), repr(p), p.evaluate]
>>>>>>> 2813ec3b


class StatsLogger():
    """ Class responsible for dealing with output files of training statistics. It encapsulates all outputs to files."""

    def __init__(self, sess, logdir="./log", save_summary=True, output_file=None, save_all_epoch=False, hof=10,
                 save_pareto_front=False, save_positional_entropy=False, save_cache=False, save_cache_r_min=0.9,
                 save_freq = None):
        """"
        sess : tf.Session
            TenorFlow Session object (used for generating summary files)

        logdir : str, optional
            Name of log directory.

        save_summary : bool, optional
            Whether to write TensorFlow summaries.

        output_file : str, optional
            Filename to write results for each iteration.

        save_all_epoch : bool, optional
            Whether to save statistics for all programs for each iteration.

        hof : int or None, optional
            Number of top Programs to evaluate after training.

        save_pareto_front : bool, optional
            If True, compute and save the Pareto front at the end of training.

        save_positional_entropy : bool, optional
            Whether to save evolution of positional entropy for each iteration.

        save_cache : bool
            Whether to save the str, count, and r of each Program in the cache.

        save_cache_r_min : float or None
            If not None, only keep Programs with r >= r_min when saving cache.

        save_freq : int or None
            Statistics are flushed to file every save_freq epochs (default == 1). If < 0, uses save_freq = inf
        """
        self.sess = sess
        self.logdir = logdir
        self.save_summary = save_summary
        self.output_file = output_file
        self.save_all_epoch = save_all_epoch
        self.hof = hof
        self.save_pareto_front = save_pareto_front
        self.save_positional_entropy = save_positional_entropy
        self.save_cache = save_cache
        self.save_cache_r_min = save_cache_r_min
        self.all_r = []   # save all R separately to keep backward compatibility with a generated file.

        if save_freq is None:
            self.buffer_frequency = 1
        elif save_freq < 1:
            self.buffer_frequency = float('inf')
        else:
            self.buffer_frequency = save_freq

        self.buffer_epoch_stats = StringIO() #Buffer for epoch statistics
        self.buffer_all_programs = StringIO()  #Buffer for the statistics for all programs.

        self.setup_output_files()

    def setup_output_files(self):
        """
        Opens and prepares all output log files controlled by this class.
        """
        if self.output_file is not None:
            os.makedirs(self.logdir, exist_ok=True)
            self.output_file = os.path.join(self.logdir, self.output_file)
            prefix, _ = os.path.splitext(self.output_file)
            self.all_r_output_file = "{}_all_r.npy".format(prefix)
            self.all_info_output_file = "{}_all_info.csv".format(prefix)
            self.hof_output_file = "{}_hof.csv".format(prefix)
            self.pf_output_file = "{}_pf.csv".format(prefix)
            self.positional_entropy_output_file = "{}_positional_entropy.npy".format(prefix)
            self.cache_output_file = "{}_cache.csv".format(prefix)
            with open(self.output_file, 'w') as f:
                # r_best : Maximum across all iterations so far
                # r_max : Maximum across this iteration's batch
                # r_avg_full : Average across this iteration's full batch (before taking epsilon subset)
                # r_avg_sub : Average across this iteration's epsilon-subset batch
                # n_unique_* : Number of unique Programs in batch
                # n_novel_* : Number of never-before-seen Programs per batch
                # a_ent_* : Empirical positional entropy across sequences averaged over positions
                # invalid_avg_* : Fraction of invalid Programs per batch
                # baseline: Baseline value used for training
                # time: time used to learn in this epoch (in seconds)
                headers = ["r_best",
                           "r_max",
                           "r_avg_full",
                           "r_avg_sub",
                           "l_avg_full",
                           "l_avg_sub",
                           "ewma",
                           "n_unique_full",
                           "n_unique_sub",
                           "n_novel_full",
                           "n_novel_sub",
                           "a_ent_full",
                           "a_ent_sub",
                           "invalid_avg_full",
                           "invalid_avg_sub",
                           "baseline",
                           "time"]
                f.write("{}\n".format(",".join(headers)))

                if self.save_all_epoch:
                    with open(self.all_info_output_file, 'w') as f:
                        # epoch : The epoch in which this line was saved
                        # r : reward for this program
                        # l : length of the program
                        # invalid : if the program is invalid
                        headers = ["epoch",
                                    "r",
                                    "l",
                                    "invalid"]
                        f.write("{}\n".format(",".join(headers)))
        else:
            self.all_r_output_file = self.hof_output_file = self.pf_output_file = self.positional_entropy_output_file = \
                self.cache_output_file = self.all_info_output_file = None
        # Creates the summary writer
        if self.save_summary:
            timestamp = datetime.now().strftime("%Y-%m-%d-%H%M%S")
            if self.output_file is not None:
                summary_dir = os.path.join(self.logdir, "summary_" + timestamp)
            else:
                summary_dir = os.path.join("summary", timestamp)
            self.summary_writer = tf.summary.FileWriter(summary_dir, self.sess.graph)
        else:
            self.summary_writer = None

    def save_stats(self, r_full, l_full, actions_full, s_full, invalid_full, r, l,
                   actions, s, invalid, r_best, r_max, ewma, summaries, epoch, s_history,
                   baseline, epoch_walltime):
        """
        Computes and saves all statistics that are computed for every time step. Depending on the value of
            self.buffer_frequency, the statistics might be instead saved in a buffer before going to disk.
        :param r_full: The reward of all programs
        :param l_full: The length of all programs
        :param actions_full: all actions sampled this step
        :param s_full: String representation of all programs sampled this step.
        :param invalid_full: boolean for all programs sampled showing if they are invalid
        :param r: r_full excluding the ones where keep=false
        :param l: l_full excluding the ones where keep=false
        :param actions: actions_full excluding the ones where keep=false
        :param s: s_full excluding the ones where keep=false
        :param invalid: invalid_full excluding the ones where keep=false
        :param r_best: reward from the all time best program so far
        :param r_max: reward from the best program in this epoch
        :param ewma: Exponentially Weighted Moving Average weight that might be used for baseline computation
        :param summaries: Sumarries returned by the Controller this step
        :param epoch: This epoch id
        :param s_history: all programs ever seen in string format.
        :param baseline: baseline value used for training
        :param epoch_walltime: time taken to process this epoch
        """
        epoch = epoch + 1 #changing from 0-based index to 1-based
        if self.output_file is not None:
            r_avg_full = np.mean(r_full)

            l_avg_full = np.mean(l_full)
            a_ent_full = np.mean(np.apply_along_axis(empirical_entropy, 0, actions_full))
            n_unique_full = len(set(s_full))
            n_novel_full = len(set(s_full).difference(s_history))
            invalid_avg_full = np.mean(invalid_full)

            r_avg_sub = np.mean(r)
            l_avg_sub = np.mean(l)
            a_ent_sub = np.mean(np.apply_along_axis(empirical_entropy, 0, actions))
            n_unique_sub = len(set(s))
            n_novel_sub = len(set(s).difference(s_history))
            invalid_avg_sub = np.mean(invalid)
            stats = np.array([[
                r_best,
                r_max,
                r_avg_full,
                r_avg_sub,
                l_avg_full,
                l_avg_sub,
                ewma,
                n_unique_full,
                n_unique_sub,
                n_novel_full,
                n_novel_sub,
                a_ent_full,
                a_ent_sub,
                invalid_avg_full,
                invalid_avg_sub,
                baseline,
                epoch_walltime
            ]], dtype=np.float32)
            np.savetxt(self.buffer_epoch_stats, stats, delimiter=',')
        if self.save_all_epoch:
            all_epoch_stats = np.array([
                              [epoch]*len(r_full),
                              r_full,
                              l_full,
                              invalid_full
                              ]).transpose()
            df = pd.DataFrame(all_epoch_stats)
            df.to_csv(self.buffer_all_programs, mode='a', header=False, index=False, line_terminator='\n')

        # summary writers have their own buffer
        if self.save_summary:
            self.summary_writer.add_summary(summaries, epoch)

        # Should the buffer be saved now?
        if epoch % self.buffer_frequency == 0:
            if self.output_file is not None:
                self.flush_buffer(False)
            if self.save_all_epoch:
                self.flush_buffer(True)
            if self.summary_writer:
                self.summary_writer.flush()

        #Backwards compatibility of all_r numpy file
        if self.save_all_epoch:
            self.all_r.append(r_full)



<<<<<<< HEAD
    def save_results(self, positional_entropy, r_history, pool):
=======
    def save_results(self, positional_entropy, base_r_history, pool, n_epochs, n_samples):
>>>>>>> 2813ec3b
        """
        Saves stats that are available only after all epochs are finished
        :param positional_entropy: evolution of positional_entropy for all epochs
        :param r_history: reward for each unique program found during training
        :param pool: Pool used to parallelize reward computation
        :param n_epochs: index of last epoch
        :param n_samples: Total number of samples
        """
        n_epochs = n_epochs + 1
        # First of all, saves any pending buffer
        if self.output_file is not None:
            self.flush_buffer(False)
        if self.save_all_epoch:
            self.flush_buffer(True)

        if self.summary_writer:
            self.summary_writer.flush()

        if self.save_all_epoch:
            #Kept all_r numpy file for backwards compatibility.
            with open(self.all_r_output_file, 'ab') as f:
                all_r = np.array(self.all_r, dtype=np.float32)
                np.save(f, all_r)

        if self.save_positional_entropy:
            with open(self.positional_entropy_output_file, 'ab') as f:
                np.save(f, positional_entropy)

        # Save the hall of fame
        if self.hof is not None and self.hof > 0:
            # For stochastic Tasks, average each unique Program's r_history,
            if Program.task.stochastic:

                # Define a helper function to generate a Program from its tostring() value
                def from_token_string(str_tokens, optimize):
                    tokens = np.fromstring(str_tokens, dtype=np.int32)
                    return from_tokens(tokens, optimize=optimize)

                # Generate each unique Program and manually set its reward to the average of its r_history
                keys = r_history.keys()  # str_tokens for each unique Program
                vals = r_history.values()  # reward histories for each unique Program
                programs = [from_token_string(str_tokens, optimize=False) for str_tokens in keys]
<<<<<<< HEAD
                for p, r in zip(programs, vals):
                    p.r = np.mean(r)
                    p.count = len(r)  # HACK
=======
                for p, base_r in zip(programs, vals):
                    p.base_r = np.mean(base_r)
                    #It is not possible to tell if each program was sampled on- or off-policy at this point.
                    # -1 on off_policy_count signals that we can't distinguish the counters in this task.
                    p.on_policy_count = len(base_r)
                    p.off_policy_count = -1
                    _ = p.r  # HACK: Need to cache reward here (serially) because pool doesn't know the complexity_function
>>>>>>> 2813ec3b

            # For deterministic Programs, just use the cache
            else:
                programs = list(Program.cache.values())  # All unique Programs found during training

                """
                NOTE: Equivalence class computation is too expensive.
                Refactor later based on reward and/or semantics.
                """
                # # Filter out symbolically unique Programs. Assume N/A expressions are unique.
                # if pool is not None:
                #     results = pool.map(sympy_work, programs)
                #     for p, result in zip(programs, results):
                #         p.sympy_expr = result[0]
                # else:
                #     results = list(map(sympy_work, programs))
                # str_sympy_exprs = [result[1] for result in results]
                # unique_ids = np.unique(str_sympy_exprs, return_index=True)[1].tolist()
                # na_ids = [i for i in range(len(str_sympy_exprs)) if str_sympy_exprs[i] == "N/A"]
                # programs = list(map(programs.__getitem__, unique_ids + na_ids))


            r = [p.r for p in programs]
            i_hof = np.argsort(r)[-self.hof:][::-1]  # Indices of top hof Programs
            hof = [programs[i] for i in i_hof]


            if pool is not None:
                results = pool.map(hof_work, hof)
            else:
                results = list(map(hof_work, hof))

            eval_keys = list(results[0][-1].keys())
<<<<<<< HEAD
            columns = ["r", "count", "expression", "traversal"] + eval_keys
=======
            columns = ["r", "base_r", "count_on_policy", "count_off_policy", "expression", "traversal"] + eval_keys
>>>>>>> 2813ec3b
            hof_results = [result[:-1] + [result[-1][k] for k in eval_keys] for result in results]
            df = pd.DataFrame(hof_results, columns=columns)
            if self.hof_output_file is not None:
                print("Saving Hall of Fame to {}".format(self.hof_output_file))
                df.to_csv(self.hof_output_file, header=True, index=False)

            #save cache
            if self.save_cache and Program.cache:
                print("Saving cache to {}".format(self.cache_output_file))
                cache_data = [(repr(p), p.on_policy_count, p.off_policy_count, p.r) for p in Program.cache.values()]
                df_cache = pd.DataFrame(cache_data)
                df_cache.columns = ["str", "count_on_policy", "count_off_policy", "r"]
                if self.save_cache_r_min is not None:
                    df_cache = df_cache[df_cache["r"] >= self.save_cache_r_min]
                df_cache.to_csv(self.cache_output_file, header=True, index=False)

            # Compute the pareto front
            if self.save_pareto_front:
                #if verbose:
                #    print("Evaluating the pareto front...")
                all_programs = list(Program.cache.values())
                costs = np.array([(p.complexity_eureqa, -p.r) for p in all_programs])
                pareto_efficient_mask = is_pareto_efficient(costs)  # List of bool
                pf = list(compress(all_programs, pareto_efficient_mask))
                pf.sort(key=lambda p: p.complexity_eureqa)  # Sort by complexity

                if pool is not None:
                    results = pool.map(pf_work, pf)
                else:
                    results = list(map(pf_work, pf))

                eval_keys = list(results[0][-1].keys())
<<<<<<< HEAD
                columns = ["complexity", "r", "count", "expression", "traversal"] + eval_keys
=======
                columns = ["complexity", "r", "base_r", "count_on_policy", "count_off_policy", "expression", "traversal"] + eval_keys
>>>>>>> 2813ec3b
                pf_results = [result[:-1] + [result[-1][k] for k in eval_keys] for result in results]
                df = pd.DataFrame(pf_results, columns=columns)
                if self.pf_output_file is not None:
                    print("Saving Pareto Front to {}".format(self.pf_output_file))
                    df.to_csv(self.pf_output_file, header=True, index=False)

                # Look for a success=True case within the Pareto front
                for p in pf:
                    if p.evaluate.get("success"):
                        p_final = p
                        break
            #Save error summaries
            # Print error statistics of the cache
            n_invalid = 0
            error_types = defaultdict(lambda: 0)
            error_nodes = defaultdict(lambda: 0)

            result = {}
            for p in Program.cache.values():
                if p.invalid:
                    count = p.off_policy_count + p.on_policy_count
                    n_invalid += count
                    error_types[p.error_type] += count
                    error_nodes[p.error_node] += count

            if n_invalid > 0:
                print("Invalid expressions: {} of {} ({:.1%}).".format(n_invalid, n_samples,
                                                                       n_invalid / n_samples))
                print("Error type counts:")
                for error_type, count in error_types.items():
                    print("  {}: {} ({:.1%})".format(error_type, count, count / n_invalid))
                    result["error_"+error_type] = count
                print("Error node counts:")
                for error_node, count in error_nodes.items():
                    print("  {}: {} ({:.1%})".format(error_node, count, count / n_invalid))
                    result["error_node_" + error_type] = count

            result['n_epochs'] = n_epochs
            result['n_samples'] = n_samples
            result['n_cached'] = len(Program.cache)
            return result
    def flush_buffer(self, all_info_buffer=False):
        """write buffer to output file
        @:param all_info_buffer: should self.buffer_epoch_stats (False) or self.buffer_all_programs (True) be flushed?

        """
        output = self.all_info_output_file if all_info_buffer else self.output_file
        buffer = self.buffer_all_programs if all_info_buffer else self.buffer_epoch_stats

        with open(output, 'a') as f:
            buffer.seek(0)
            shutil.copyfileobj(buffer, f, -1)

        # clear buffer
        if all_info_buffer:
            self.buffer_all_programs = StringIO()
        else:
            self.buffer_epoch_stats = StringIO()<|MERGE_RESOLUTION|>--- conflicted
+++ resolved
@@ -13,17 +13,10 @@
 
 #These functions are defined globally so they are pickleable and can be used by Pool.map
 def hof_work(p):
-<<<<<<< HEAD
-    return [p.r, p.count, repr(p.sympy_expr), repr(p), p.evaluate]
+    return [p.r, p.on_policy_count, p.off_policy_count, repr(p.sympy_expr), repr(p), p.evaluate]
 
 def pf_work(p):
-    return [p.complexity_eureqa, p.r, p.count, repr(p.sympy_expr), repr(p), p.evaluate]
-=======
-    return [p.r, p.base_r, p.on_policy_count, p.off_policy_count, repr(p.sympy_expr), repr(p), p.evaluate]
-
-def pf_work(p):
-    return [p.complexity_eureqa, p.r, p.base_r, p.on_policy_count, p.off_policy_count, repr(p.sympy_expr), repr(p), p.evaluate]
->>>>>>> 2813ec3b
+    return [p.complexity_eureqa, p.r, p.on_policy_count, p.off_policy_count, repr(p.sympy_expr), repr(p), p.evaluate]
 
 
 class StatsLogger():
@@ -248,12 +241,7 @@
             self.all_r.append(r_full)
 
 
-
-<<<<<<< HEAD
-    def save_results(self, positional_entropy, r_history, pool):
-=======
-    def save_results(self, positional_entropy, base_r_history, pool, n_epochs, n_samples):
->>>>>>> 2813ec3b
+    def save_results(self, positional_entropy, r_history, pool, n_epochs, n_samples):
         """
         Saves stats that are available only after all epochs are finished
         :param positional_entropy: evolution of positional_entropy for all epochs
@@ -296,19 +284,12 @@
                 keys = r_history.keys()  # str_tokens for each unique Program
                 vals = r_history.values()  # reward histories for each unique Program
                 programs = [from_token_string(str_tokens, optimize=False) for str_tokens in keys]
-<<<<<<< HEAD
                 for p, r in zip(programs, vals):
                     p.r = np.mean(r)
-                    p.count = len(r)  # HACK
-=======
-                for p, base_r in zip(programs, vals):
-                    p.base_r = np.mean(base_r)
                     #It is not possible to tell if each program was sampled on- or off-policy at this point.
                     # -1 on off_policy_count signals that we can't distinguish the counters in this task.
-                    p.on_policy_count = len(base_r)
+                    p.on_policy_count = len(r)
                     p.off_policy_count = -1
-                    _ = p.r  # HACK: Need to cache reward here (serially) because pool doesn't know the complexity_function
->>>>>>> 2813ec3b
 
             # For deterministic Programs, just use the cache
             else:
@@ -342,11 +323,7 @@
                 results = list(map(hof_work, hof))
 
             eval_keys = list(results[0][-1].keys())
-<<<<<<< HEAD
-            columns = ["r", "count", "expression", "traversal"] + eval_keys
-=======
-            columns = ["r", "base_r", "count_on_policy", "count_off_policy", "expression", "traversal"] + eval_keys
->>>>>>> 2813ec3b
+            columns = ["r", "count_on_policy", "count_off_policy", "expression", "traversal"] + eval_keys
             hof_results = [result[:-1] + [result[-1][k] for k in eval_keys] for result in results]
             df = pd.DataFrame(hof_results, columns=columns)
             if self.hof_output_file is not None:
@@ -379,11 +356,7 @@
                     results = list(map(pf_work, pf))
 
                 eval_keys = list(results[0][-1].keys())
-<<<<<<< HEAD
-                columns = ["complexity", "r", "count", "expression", "traversal"] + eval_keys
-=======
-                columns = ["complexity", "r", "base_r", "count_on_policy", "count_off_policy", "expression", "traversal"] + eval_keys
->>>>>>> 2813ec3b
+                columns = ["complexity", "r", "count_on_policy", "count_off_policy", "expression", "traversal"] + eval_keys
                 pf_results = [result[:-1] + [result[-1][k] for k in eval_keys] for result in results]
                 df = pd.DataFrame(pf_results, columns=columns)
                 if self.pf_output_file is not None:
