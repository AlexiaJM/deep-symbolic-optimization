--- conflicted
+++ resolved
@@ -429,15 +429,4 @@
         if all_info_buffer:
             self.buffer_all_programs = StringIO()
         else:
-<<<<<<< HEAD
-            self.buffer_epoch_stats = StringIO()
-
-#Those functions have to be defined outside the class, otherwise it results in an error in pool.map
-def hof_work(p):
-    return [p.r, p.base_r, p.on_policy_count, p.off_policy_count, repr(p.sympy_expr), repr(p), p.evaluate]
-
-def pf_work(p):
-    return [p.complexity_eureqa, p.r, p.base_r, p.on_policy_count, p.off_policy_count, repr(p.sympy_expr), repr(p), p.evaluate]
-=======
-            self.buffer_epoch_stats = StringIO()
->>>>>>> e8a333c4
+            self.buffer_epoch_stats = StringIO()