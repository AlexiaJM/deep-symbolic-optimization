--- conflicted
+++ resolved
@@ -156,11 +156,6 @@
             tokens = cmd_content[0].split("--")
             params = {}
             for token in tokens[1:]:
-<<<<<<< HEAD
-                token = token.strip()
-                setting = token.split("=") if "=" in token else token.split(" ")
-                params[setting[0]] = self._get_correct_type(setting[1])
-=======
                 if "=" in token:
                     setting = token.split("=")
                 elif " " in token:
@@ -169,7 +164,6 @@
                     self.warnings.append("Can't interpret command line argument: {}".format(token))
                     continue
                 params[setting[0]] = self._get_correct_type(setting[1].strip())
->>>>>>> 8354cba9
             if not "mc" in params:
                 params["mc"] = 1
         except:
@@ -234,17 +228,8 @@
         log_not_found = []
         if "mc" in self.cmd_params:
             for seed in range(self.cmd_params["mc"]):
-<<<<<<< HEAD
-                if log_type == "binding":
-                    log_file = "{}_{}_{}.csv".format(
-                        self.exp_config["postprocess"]["method"], self.exp_config["task"]["name"], seed+self.exp_config["training"]["seed_shift"])
-                else:
-                    log_file = "{}_{}_{}_{}.csv".format(
-                        self.exp_config["postprocess"]["method"], self.exp_config["task"]["name"], seed, log_type)
-=======
                 log_file = "{}_{}_{}_{}.csv".format(
                     self.exp_config["task"]["method"], self.exp_config["task"]["name"], seed, log_type)
->>>>>>> 8354cba9
                 try:
                     df = pd.read_csv(os.path.join(self.path["log"], log_file))
                     df.insert(0, "seed", seed)
@@ -404,16 +389,6 @@
 @click.option('--show_pf', is_flag=True, help='Show Pareto Front results.')
 @click.option('--show_plots', is_flag=True, help='Generate plots and show results as simple plots.')
 @click.option('--save_plots', is_flag=True, help='Generate plots and safe to log file as simple plots.')
-<<<<<<< HEAD
-def main(log_path, config_file, show_count, show_hof, show_pf, show_plots, save_plots):
-    log = LogEval(log_path, config_file)
-    log.analyze_log(
-        show_count=show_count,
-        show_hof=show_hof,
-        show_pf=show_pf,
-        show_plots=show_plots,
-        save_plots=save_plots)
-=======
 @click.option('--eval_all', is_flag=True, help='Evaluate all tasks in log directory.')
 def main(log_path, show_count, show_hof, show_pf, show_plots, save_plots, eval_all):
     # Get config files of tasks
@@ -445,7 +420,6 @@
                 print("-- BEST USE -------------------------")
                 print("    --> python -m dsr.logeval {} --show_hof --show_pf --save_plots".format(config))
                 print("-------------------------------------\n")
->>>>>>> 8354cba9
 
 if __name__ == "__main__":
     main()