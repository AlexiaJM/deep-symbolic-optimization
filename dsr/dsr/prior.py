--- conflicted
+++ resolved
@@ -2,10 +2,7 @@
 
 import numpy as np
 import yaml
-<<<<<<< HEAD
-=======
 from collections import OrderedDict
->>>>>>> d39ff2d8
 
 from dsr.subroutines import ancestors
 from dsr.library import TokenNotFoundError, Token
@@ -571,11 +568,7 @@
 class SequencePositionsConstraint(Constraint):
     """Class that constrains Tokens to follow the constraints defined in the YAML file. """
 
-<<<<<<< HEAD
-    def __init__(self, library, yaml_file):
-=======
     def __init__(self, library, yaml_file, use_context):
->>>>>>> d39ff2d8
         """
         Parameters
         ----------
@@ -597,18 +590,11 @@
         self.master_seq = self.config['description']['master_seq']
 
         # store allowed mutation in a dict for faster access
-<<<<<<< HEAD
-        self.allowed_mutations = dict()
-        for p in self.config['AllowedMutations']:
-            # Per Tom: positions in the yaml file starts from 1 and not 0
-            self.allowed_mutations[p[0] - 1] = p[1]
-=======
         self.allowed_mutations = OrderedDict()
         for p in self.config['AllowedMutations']:
             # Per Tom: positions in the yaml file starts from 1 and not 0
             self.allowed_mutations[p[0] - 1] = p[1]
         self.use_context = use_context
->>>>>>> d39ff2d8
 
     def initial_prior(self):
         """ Prior for time step 0 """
@@ -630,25 +616,6 @@
         # it's the "sequence ending" token - not going to be in the sample
         if seq_position >= len(self.master_seq):
             return prior
-<<<<<<< HEAD
-
-        # check if there is any restriction for this particular position
-        if seq_position in self.allowed_mutations:  # allowed to mutate
-            # not all AA are allowed, but some
-            if len(self.allowed_mutations[seq_position]) < len(constants.AMINO_ACIDS):
-                # False: allowed to mutate
-                # True: constrained - cannot be mutated
-                mask = [False if aa in self.allowed_mutations[seq_position] else True 
-                        for aa in constants.AMINO_ACIDS]
-                prior[:, mask] = -np.inf
-            else:
-                # all AAs have the same chance, then no constraint imposed
-                pass
-        else: # mutation is not allowed
-            mask = [True] * len(constants.AMINO_ACIDS)
-            mask[constants.AMINO_ACIDS.index(self.master_seq[seq_position])] = False
-            prior[:, mask] = -np.inf
-=======
         if not self.use_context:
             # it's the "sequence ending" token - not going to be in the sample
             if seq_position >= len(self.allowed_mutations.keys()):
@@ -673,7 +640,6 @@
                 mask = [True] * len(constants.AMINO_ACIDS)
                 mask[constants.AMINO_ACIDS.index(self.master_seq[seq_position])] = False
                 prior[:, mask] = -np.inf
->>>>>>> d39ff2d8
         return prior
 
     def describe(self):
