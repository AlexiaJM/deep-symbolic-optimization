"""Class for Prior object."""

import numpy as np
import yaml

from dsr.subroutines import ancestors
<<<<<<< HEAD
from dsr.library import TokenNotFoundError, Token
import dsr.constants as constants

=======
from dsr.library import TokenNotFoundError
from dsr.language_model import LanguageModelPrior as LM
>>>>>>> afc29178

def make_prior(library, config_prior):
    """Factory function for JointPrior object."""

    prior_dict = {
        "relational" : RelationalConstraint,
        "length" : LengthConstraint,
        "repeat" : RepeatConstraint,
        "inverse" : InverseUnaryConstraint,
        "trig" : TrigConstraint,
        "const" : ConstConstraint,
        "no_inputs" : NoInputsConstraint,
        "soft_length" : SoftLengthPrior,
        "uniform_arity" : UniformArityPrior,
<<<<<<< HEAD
        "seq_positions": SequencePositionsConstraint
=======
        "language_model" : LanguageModelPrior
>>>>>>> afc29178
    }

    priors = []
    warnings = []
    for prior_type, prior_args in config_prior.items():
        assert prior_type in prior_dict, \
            "Unrecognized prior type: {}.".format(prior_type)
        prior_class = prior_dict[prior_type]
        print(prior_type)
        print(prior_args)
        if isinstance(prior_args, dict):
            prior_args = [prior_args]
        for single_prior_args in prior_args:

            # Attempt to build the Prior. Any Prior can fail if it references a
            # Token not in the Library.
            try:
                prior = prior_class(library, **single_prior_args)
                warning = prior.validate()
            except TokenNotFoundError:
                prior = None
                warning = "Uses Tokens not in the Library."

            # Add warning context
            if warning is not None:
                warning = "Skipping invalid '{}' with arguments {}. " \
                    "Reason: {}" \
                    .format(prior_class.__name__, single_prior_args, warning)
                warnings.append(warning)

            # Add the Prior if there are no warnings
            if warning is None:
                priors.append(prior)

    joint_prior = JointPrior(library, priors)

    print("-- Building prior -------------------")
    print("\n".join(["WARNING: " + message for message in warnings]))
    print(joint_prior.describe())
    print("-------------------------------------")

    return joint_prior


class JointPrior():
    """A collection of joint Priors."""

    def __init__(self, library, priors):
        """
        Parameters
        ----------
        library : Library
            The Library associated with the Priors.

        priors : list of Prior
            The individual Priors to be joined.
        """

        self.library = library
        self.L = self.library.L
        self.priors = priors
        assert all([prior.library is library for prior in priors]), \
            "All Libraries must be identical."

        self.requires_parents_siblings = True # TBD: Determine

        self.describe()

    def initial_prior(self):
        combined_prior = np.zeros((self.L,), dtype=np.float32)
        for prior in self.priors:
            combined_prior += prior.initial_prior()
        return combined_prior

    def __call__(self, actions, parent, sibling, dangling):
        zero_prior = np.zeros((actions.shape[0], self.L), dtype=np.float32)
        ind_priors = [zero_prior.copy() for _ in range(len(self.priors))]
        for i in range(len(self.priors)):
            ind_priors[i] += self.priors[i](actions, parent, sibling, dangling)
        combined_prior = sum(ind_priors) + zero_prior # TBD FIX HACK
        # TBD: Status report if any samples have no choices
        return combined_prior

    def describe(self):
        message = "\n".join(prior.describe() for prior in self.priors)
        return message


class Prior():
    """Abstract class whose call method return logits."""

    def __init__(self, library):
        self.library = library
        self.L = library.L

    def validate(self):
        """
        Determine whether the Prior has a valid configuration. This is useful
        when other algorithmic parameters may render the Prior degenerate. For
        example, having a TrigConstraint with no trig Tokens.

        Returns
        -------
        message : str or None
            Error message if Prior is invalid, or None if it is valid.
        """

        return None

    def init_zeros(self, actions):
        """Helper function to generate a starting prior of zeros."""

        batch_size = actions.shape[0]
        prior = np.zeros((batch_size, self.L), dtype=np.float32)
        return prior

    def initial_prior(self):
        """
        Compute the initial prior, before any actions are selected.

        Returns
        -------
        initial_prior : array
            Initial logit adjustment before actions are selected. Shape is
            (self.L,) as it will be broadcast to batch size later.
        """

        return np.zeros((self.L,), dtype=np.float32)

    def __call__(self, actions, parent, sibling, dangling):
        """
        Compute the prior (logit adjustment) given the current actions.

        Returns
        -------
        prior : array
            Logit adjustment for selecting next action. Shape is (batch_size,
            self.L).
        """

        raise NotImplementedError

    def describe(self):
        """Describe the Prior."""

        message = "No description."
        return message


class Constraint(Prior):
    def __init__(self, library):
        Prior.__init__(self, library)

    def make_constraint(self, mask, tokens):
        """
        Generate the prior for a batch of constraints and the corresponding
        Tokens to constrain.

        For example, with L=5 and tokens=[1,2], a constrained row of the prior
        will be: [0.0, -np.inf, -np.inf, 0.0, 0.0].

        Parameters
        __________

        mask : np.ndarray, shape=(?,), dtype=np.bool_
            Boolean mask of samples to constrain.

        tokens : np.ndarray, dtype=np.int32
            Tokens to constrain.

        Returns
        _______

        prior : np.ndarray, shape=(?, L), dtype=np.float32
            Logit adjustment. Since these are hard constraints, each element is
            either 0.0 or -np.inf.
        """

        prior = np.zeros((mask.shape[0], self.L), dtype=np.float32)
        for t in tokens:
            prior[mask, t] = -np.inf
        return prior


class RelationalConstraint(Constraint):
    """
    Class that constrains the following:

        Constrain (any of) `targets` from being the `relationship` of (any of)
        `effectors`.

    Parameters
    ----------
    targets : list of Tokens
        List of Tokens, all of which will be constrained if any of effectors
        are the given relationship.

    effectors : list of Tokens
        List of Tokens, any of which will cause all targets to be constrained
        if they are the given relationship.

    relationship : choice of ["child", "descendant", "sibling", "uchild"]
        The type of relationship to constrain.
    """

    def __init__(self, library, targets, effectors, relationship):
        Prior.__init__(self, library)
        self.targets = library.actionize(targets)
        self.effectors = library.actionize(effectors)
        self.relationship = relationship

    def validate(self):
        message = []
        if self.relationship in ["child", "descendant", "uchild"]:
            if np.isin(self.effectors, self.library.terminal_tokens).any():
                message = "{} relationship cannot have terminal effectors." \
                          .format(self.relationship.capitalize())
                return message
        if len(self.targets) == 0:
            message = "There are no target Tokens."
            return message
        if len(self.effectors) == 0:
            message = "There are no effector Tokens."
            return message
        return None

    def __call__(self, actions, parent, sibling, dangling):

        if self.relationship == "descendant":
            mask = ancestors(actions=actions,
                             arities=self.library.arities,
                             ancestor_tokens=self.effectors)
            prior = self.make_constraint(mask, self.targets)

        elif self.relationship == "child":
            parents = self.effectors
            adj_parents = self.library.parent_adjust[parents]
            mask = np.isin(parent, adj_parents)
            prior = self.make_constraint(mask, self.targets)

        elif self.relationship == "sibling":
            # The sibling relationship is reflexive: if A is a sibling of B,
            # then B is also a sibling of A. Thus, we combine two priors, where
            # targets and effectors are swapped.
            mask = np.isin(sibling, self.effectors)
            prior = self.make_constraint(mask, self.targets)
            mask = np.isin(sibling, self.targets)
            prior += self.make_constraint(mask, self.effectors)

        elif self.relationship == "uchild":
            # Case 1: parent is a unary effector
            unary_effectors = np.intersect1d(self.effectors,
                                             self.library.unary_tokens)
            adj_unary_effectors = self.library.parent_adjust[unary_effectors]
            mask = np.isin(parent, adj_unary_effectors)
            # Case 2: sibling is a target and parent is an effector
            adj_effectors = self.library.parent_adjust[self.effectors]
            mask += np.logical_and(np.isin(sibling, self.targets),
                                   np.isin(parent, adj_effectors))
            prior = self.make_constraint(mask, [self.targets])

        return prior

    def describe(self):

        targets = ", ".join([self.library.names[t] for t in self.targets])
        effectors = ", ".join([self.library.names[t] for t in self.effectors])
        relationship = {
            "child" : "a child",
            "sibling" : "a sibling",
            "descendant" : "a descendant",
            "uchild" : "the only unique child"
        }[self.relationship]
        message = "[{}] cannot be {} of [{}]." \
                  .format(targets, relationship, effectors)
        return message


class TrigConstraint(RelationalConstraint):
    """Class that constrains trig Tokens from being the descendants of trig
    Tokens."""

    def __init__(self, library):
        targets = library.trig_tokens
        effectors = library.trig_tokens
        RelationalConstraint.__init__(self, library,
                                      targets=targets,
                                      effectors=effectors,
                                      relationship="descendant")


class ConstConstraint(RelationalConstraint):
    """Class that constrains the const Token from being the only unique child
    of all non-terminal Tokens."""

    def __init__(self, library):
        targets = library.const_token
        effectors = np.concatenate([library.unary_tokens,
                                    library.binary_tokens])
        RelationalConstraint.__init__(self, library,
                                      targets=targets,
                                      effectors=effectors,
                                      relationship="uchild")


class NoInputsConstraint(Constraint):
    """Class that constrains sequences without input variables.

    NOTE: This *should* be a special case of RepeatConstraint, but is not yet
    supported."""

    def __init__(self, library):
        Prior.__init__(self, library)

    def validate(self):
        if len(self.library.float_tokens) == 0:
            message = "All terminal tokens are input variables, so all" \
                "sequences will have an input variable."
            return message
        return None

    def __call__(self, actions, parent, sibling, dangling):
        # Constrain when:
        # 1) the expression would end if a terminal is chosen and
        # 2) there are no input variables
        mask = (dangling == 1) & \
               (np.sum(np.isin(actions, self.library.input_tokens), axis=1) == 0)
        prior = self.make_constraint(mask, self.library.float_tokens)
        return prior

    def describe(self):
        message = "Sequences contain at least one input variable Token."
        return message


class InverseUnaryConstraint(Constraint):
    """Class that constrains each unary Token from being the child of its
    corresponding inverse unary Tokens."""

    def __init__(self, library):
        Prior.__init__(self, library)
        self.priors = []
        for target, effector in library.inverse_tokens.items():
            targets = [target]
            effectors = [effector]
            prior = RelationalConstraint(library,
                                         targets=targets,
                                         effectors=effectors,
                                         relationship="child")
            self.priors.append(prior)

    def validate(self):
        if len(self.priors) == 0:
            message = "There are no inverse unary Token pairs in the Library."
            return message
        return None

    def __call__(self, actions, parent, sibling, dangling):
        prior = sum([prior(actions, parent, sibling, dangling)
                     for prior in self.priors])
        return prior

    def describe(self):
        message = [prior.describe() for prior in self.priors]
        return "\n".join(message)


class RepeatConstraint(Constraint):
    """Class that constrains Tokens to appear between a minimum and/or maximum
    number of times."""

    def __init__(self, library, tokens, min_=None, max_=None):
        """
        Parameters
        ----------
        tokens : Token or list of Tokens
            Token(s) which should, in total, occur between min_ and max_ times.

        min_ : int or None
            Minimum number of times tokens should occur.

        max_ : int or None
            Maximum number of times tokens should occur.
        """

        Prior.__init__(self, library)
        assert min_ is not None or max_ is not None, \
            "At least one of (min_, max_) must not be None."
        self.min = min_
        self.max = max_
        self.tokens = library.actionize(tokens)

        assert min_ is None, "Repeat minimum constraints are not yet " \
            "supported. This requires knowledge of length constraints."

    def __call__(self, actions, parent, sibling, dangling):
        counts = np.sum(np.isin(actions, self.tokens), axis=1)
        prior = self.init_zeros(actions)
        if self.min is not None:
            raise NotImplementedError
        if self.max is not None:
            mask = counts >= self.max
            prior += self.make_constraint(mask, self.tokens)
        return prior

    def describe(self):
        names = ", ".join([self.library.names[t] for t in self.tokens])
        if self.min is None:
            message = "[{}] cannot occur more than {} times."\
                .format(names, self.max)
        elif self.max is None:
            message = "[{}] must occur at least {} times."\
                .format(names, self.min)
        else:
            message = "[{}] must occur between {} and {} times."\
                .format(names, self.min, self.max)
        return message


class LengthConstraint(Constraint):
    """Class that constrains the Program from falling within a minimum and/or
    maximum length"""

    def __init__(self, library, min_=None, max_=None):
        """
        Parameters
        ----------
        min_ : int or None
            Minimum length of the Program.

        max_ : int or None
            Maximum length of the Program.
        """

        Prior.__init__(self, library)
        self.min = min_
        self.max = max_

        assert min_ is not None or max_ is not None, \
            "At least one of (min_, max_) must not be None."

    def initial_prior(self):
        prior = Prior.initial_prior(self)
        for t in self.library.terminal_tokens:
            prior[t] = -np.inf
        return prior

    def __call__(self, actions, parent, sibling, dangling):

        # Initialize the prior
        prior = self.init_zeros(actions)
        i = actions.shape[1] - 1 # Current time

        # Never need to constrain max length for first half of expression
        if self.max is not None and (i + 2) >= self.max // 2:
            remaining = self.max - (i + 1)
            # assert sum(dangling > remaining) == 0, (dangling, remaining)
            # TBD: For loop over arities
            mask = dangling >= remaining - 1 # Constrain binary
            prior += self.make_constraint(mask, self.library.binary_tokens)
            mask = dangling == remaining # Constrain unary
            prior += self.make_constraint(mask, self.library.unary_tokens)

        # Constrain terminals when dangling == 1 until selecting the
        # (min_length)th token
        if self.min is not None and (i + 2) < self.min:
            mask = dangling == 1 # Constrain terminals
            prior += self.make_constraint(mask, self.library.terminal_tokens)

        return prior

    def describe(self):
        message = []
        if self.min is not None:
            message.append("Sequences have minimum length {}.".format(self.min))
        if self.max is not None:
            message.append("Sequences have maximum length {}.".format(self.max))
        message = "\n".join(message)
        return message


class UniformArityPrior(Prior):
    """Class that puts a fixed prior on arities by transforming the initial
    distribution from uniform over tokens to uniform over arities."""

    def __init__(self, library):

        Prior.__init__(self, library)

        # For each token, subtract log(n), where n is the total number of tokens
        # in the library with the same arity as that token. This is equivalent
        # to... For each arity, subtract log(n) from tokens of that arity, where
        # n is the total number of tokens of that arity
        self.logit_adjust = np.zeros((self.L,), dtype=np.float32)
        for arity, tokens in self.library.tokens_of_arity.items():
            self.logit_adjust[tokens] -= np.log(len(tokens))

    def initial_prior(self):
        return self.logit_adjust

    def __call__(self, actions, parent, sibling, dangling):

        # This will be broadcast when added to the joint prior
        prior = self.logit_adjust
        return prior


class SoftLengthPrior(Prior):
    """Class that puts a soft prior on length. Before loc, terminal probabilities
    are scaled by exp(-(t - loc) ** 2 / (2 * scale)) where dangling == 1. After
    loc, non-terminal probabilities are scaled by that number."""

    def __init__(self, library, loc, scale):

        Prior.__init__(self, library)

        self.loc = loc
        self.scale = scale

        self.terminal_mask = np.zeros((self.L,), dtype=np.bool)
        self.terminal_mask[self.library.terminal_tokens] = True

        self.nonterminal_mask = ~self.terminal_mask

    def __call__(self, actions, parent, sibling, dangling):

        # Initialize the prior
        prior = self.init_zeros(actions)
        t = actions.shape[1] # Current time

        # Adjustment to terminal or non-terminal logits
        logit_adjust = -(t - self.loc) ** 2 / (2 * self.scale)

        # Before loc, decrease p(terminal) where dangling == 1
        if t < self.loc:
            prior[dangling == 1] += self.terminal_mask * logit_adjust

        # After loc, decrease p(non-terminal)
        else:
            prior += self.nonterminal_mask * logit_adjust

        return prior


<<<<<<< HEAD
class SequencePositionsConstraint(Constraint):
    """Class that constrains Tokens to follow the constraints defined in the YAML file. """

    def __init__(self, library, yaml_file):
        """
        Parameters
        ----------
        yaml_file : str
            YAML file containing sequence positions constraints.

        """

        Prior.__init__(self, library)

        # read in constraint YAML file
        try:
            with open(yaml_file) as fh:
                self.config = yaml.full_load(fh)
        except FileNotFoundError:
            print("Could not open/read file:", yaml_file)

        # load master sequence - new samples will be based on it
        self.master_seq = self.config['description']['master_seq']

        # store allowed mutation in a dict for faster access
        self.allowed_mutations = dict()
        for p in self.config['AllowedMutations']:
            # Per Tom: positions in the yaml file starts from 1 and not 0
            self.allowed_mutations[p[0] - 1] = p[1]

    def initial_prior(self):
        """ Prior for time step 0 """
        prior = np.zeros((1, self.L), dtype=np.float32)
        prior = self.__calculate_prior(prior, 0)[0, :]
        return prior

    def __call__(self, actions, parent, sibling, dangling):
        """ Prior for time-step > 0. """
        # Initialize the prior
        prior = self.init_zeros(actions)
        seq_position = actions.shape[1]
        prior = self.__calculate_prior(prior, seq_position)
        return prior

    def __calculate_prior(self, prior, seq_position):
        """ Calculate prior logits based on the information in the yaml file. """

        # it's the "sequence ending" token - not going to be in the sample
        if seq_position >= len(self.master_seq):
            return prior

        # check if there is any restriction for this particular position
        if seq_position in self.allowed_mutations:  # allowed to mutate
            # not all AA are allowed, but some
            if len(self.allowed_mutations[seq_position]) < len(constants.AMINO_ACIDS):
                # False: allowed to mutate
                # True: constrained - cannot be mutated
                mask = [False if aa in self.allowed_mutations[seq_position] else True 
                        for aa in constants.AMINO_ACIDS]
                prior[:, mask] = -np.inf
            else:
                # all AAs have the same chance, then no constraint imposed
                pass
        else: # mutation is not allowed
            mask = [True] * len(constants.AMINO_ACIDS)
            mask[constants.AMINO_ACIDS.index(self.master_seq[seq_position])] = False
            prior[:, mask] = -np.inf
        return prior

    def describe(self):
        message = "Sequence positions constraint description"
        return message
=======
class LanguageModelPrior(Prior):
    """Class that applies a prior based on a pre-trained language model."""

    def __init__(self, library, weight=1.0, **kwargs):

        Prior.__init__(self, library)

        self.lm = LM(library, **kwargs)
        self.weight = weight

    def initial_prior(self):

        # TBD: Get initial prior from language model
        return np.zeros((self.L,), dtype=np.float32)

    def __call__(self, actions, parent, sibling, dangling):

        """
        NOTE: This assumes that the prior is always called sequentially during
        sampling. This may break if calling the prior arbitrarily.
        """
        if actions.shape[1] == 1:
            self.lm.next_state = None

        action = actions[:, -1] # Current action
        prior = self.lm.get_lm_prior(action)
        prior *= self.weight

        return prior
>>>>>>> afc29178
<|MERGE_RESOLUTION|>--- conflicted
+++ resolved
@@ -4,14 +4,9 @@
 import yaml
 
 from dsr.subroutines import ancestors
-<<<<<<< HEAD
 from dsr.library import TokenNotFoundError, Token
+from dsr.language_model import LanguageModelPrior as LM
 import dsr.constants as constants
-
-=======
-from dsr.library import TokenNotFoundError
-from dsr.language_model import LanguageModelPrior as LM
->>>>>>> afc29178
 
 def make_prior(library, config_prior):
     """Factory function for JointPrior object."""
@@ -26,11 +21,8 @@
         "no_inputs" : NoInputsConstraint,
         "soft_length" : SoftLengthPrior,
         "uniform_arity" : UniformArityPrior,
-<<<<<<< HEAD
-        "seq_positions": SequencePositionsConstraint
-=======
+        "seq_positions": SequencePositionsConstraint,
         "language_model" : LanguageModelPrior
->>>>>>> afc29178
     }
 
     priors = []
@@ -575,7 +567,6 @@
         return prior
 
 
-<<<<<<< HEAD
 class SequencePositionsConstraint(Constraint):
     """Class that constrains Tokens to follow the constraints defined in the YAML file. """
 
@@ -648,7 +639,8 @@
     def describe(self):
         message = "Sequence positions constraint description"
         return message
-=======
+
+
 class LanguageModelPrior(Prior):
     """Class that applies a prior based on a pre-trained language model."""
 
@@ -677,5 +669,4 @@
         prior = self.lm.get_lm_prior(action)
         prior *= self.weight
 
-        return prior
->>>>>>> afc29178
+        return prior