{
   "task": {
      "task_type" : "regression",
      "name" : "Nguyen-7",
      "function_set" : null,
      "dataset" : {
         "benchmark_source": "benchmarks.csv",
         "name" : null,
         "noise": null,
         "root" : null,
         "backup" : false
      },
      "metric" : "inv_nrmse",
      "metric_params" : [1.0],
      "extra_metric_test" : null,
      "extra_metric_test_params" : [1.0],
      "threshold" : 1e-12,
      "protected" : false,
      "reward_noise" : 0.0,
      "reward_noise_type" : "r",
      "normalize_variance" : false
   },
   "prior": {
      "length" : {"min_" : 4, "max_" : 30},
      "repeat" : {"tokens" : "const", "max_" : 3},
      "inverse" : {},
      "const" : {},
      "trig" : {}
   },
   "training": {
      "logdir": "./log",
      "n_epochs": null,
      "n_samples": 2000000,
      "batch_size": 500,
      "complexity": "length",
      "complexity_weight": 0.0,
      "const_optimizer": "scipy",
      "const_params": {},
      "alpha": 0.5,
      "epsilon": 0.1,
      "verbose": true,
      "baseline": "R_e",
      "b_jumpstart": false,
      "n_cores_batch": 1,
      "save_summary": true,
      "debug": 0,
      "output_file": null,
      "save_all_epoch": false,
      "early_stopping": true,
      "hof": 100,
      "eval_all": false,
<<<<<<< HEAD
      "pareto_front": false,
      "use_memory" : false
=======
      "save_pareto_front": false,
      "save_cache": false,
      "save_freq": 1
>>>>>>> eb4ae8a0
   },
   "controller": {
      "cell": "lstm",
      "num_layers": 1,
      "num_units": 32,
      "initializer": "zeros",
      "embedding": false,
      "embedding_size": 8,
      "optimizer": "adam",
      "learning_rate": 0.005,
      "observe_action": false,
      "observe_parent": true,
      "observe_sibling": true,
      "entropy_weight": 0.005,
      "ppo": false,
      "ppo_clip_ratio": 0.2,
      "ppo_n_iters": 10,
      "ppo_n_mb": 4,
      "pqt": false,
      "pqt_k": 10,
      "pqt_batch_size": 1,
      "pqt_weight": 200.0,
      "pqt_use_pg": false,
      "max_length": 30,
      "off_policy_stats": false
   },
   "gp_meld": {
   	"run_gp_meld" : true,
        "verbose" : false,     
        "generations" : 20,
        "p_crossover" : 0.5,    
        "p_mutate" : 0.5,    
        "tournament_size" : 5,   
        "train_n" : 50,
        "mutate_tree_max" : 3,
        "parallel_eval" : false
   },
   "language_model_prior": {
        "saved_language_model_path": "./language_model/model/saved_model",
        "saved_language_model_lib" : "./language_model/model/saved_model/word_dict.pkl",
        "embedding_size":32, 
        "num_layers":1, 
        "num_hidden":256,
        "prob_sharing": true
    }
}<|MERGE_RESOLUTION|>--- conflicted
+++ resolved
@@ -49,14 +49,9 @@
       "early_stopping": true,
       "hof": 100,
       "eval_all": false,
-<<<<<<< HEAD
-      "pareto_front": false,
-      "use_memory" : false
-=======
       "save_pareto_front": false,
       "save_cache": false,
       "save_freq": 1
->>>>>>> eb4ae8a0
    },
    "controller": {
       "cell": "lstm",
