--- conflicted
+++ resolved
@@ -10,7 +10,6 @@
 import tensorflow as tf
 import pandas as pd
 import numpy as np
-from tqdm import tqdm
 
 from dsr.program import Program, from_tokens
 from dsr.utils import empirical_entropy, get_duration, is_pareto_efficient, setup_output_files, weighted_quantile
@@ -287,13 +286,9 @@
     nevals              = 0
     program_val_log     = []
 
-<<<<<<< HEAD
-    for step in tqdm(range(n_epochs)):
-=======
     start_time = time.time()
     print("\n-- START TRAINING -------------------")
     for epoch in range(n_epochs):
->>>>>>> 0258eea8
 
         if gp_verbose:
             print("************************************************************************")
