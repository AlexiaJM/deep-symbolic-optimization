--- conflicted
+++ resolved
@@ -45,19 +45,13 @@
 def pf_work(p):
     return [p.complexity_eureqa, p.r, p.base_r, p.count, repr(p.sympy_expr), repr(p), p.evaluate]
 
-
-<<<<<<< HEAD
-def learn(sess, controller, pool, gp_controller,
-          logdir="./log", n_epochs=None, n_samples=1e6,
-=======
 def sympy_work(p):
     sympy_expr = p.sympy_expr
     str_sympy_expr = repr(p.sympy_expr) if sympy_expr != "N/A" else repr(p)
     return sympy_expr, str_sympy_expr
 
-
-def learn(sess, controller, pool, logdir="./log", n_epochs=None, n_samples=1e6,
->>>>>>> e629eec2
+def learn(sess, controller, pool, gp_controller,
+          logdir="./log", n_epochs=None, n_samples=1e6,
           batch_size=1000, complexity="length", complexity_weight=0.001,
           const_optimizer="minimize", const_params=None, alpha=0.1,
           epsilon=0.01, n_cores_batch=1, verbose=True, summary=True,
