--- conflicted
+++ resolved
@@ -341,21 +341,13 @@
         Builds the program from a list of tokens, optimizes the constants
         against training data, and evalutes the reward.
         """
-    
-<<<<<<< HEAD
-        self.traversal = [Program.library[t] for t in tokens]
-        self.const_pos = [i for i,t in enumerate(tokens) if t == Program.const_token] # Just constant placeholder positions
-            
-        if self.have_cython:
-            self.float_pos      = self.const_pos + [i for i,t in enumerate(tokens) if isinstance(Program.library[t], np.float32)] # Constant placeholder + floating-point positions
-=======
+        
         self.traversal      = [Program.library[t] for t in tokens]
         self.const_pos      = [i for i,t in enumerate(tokens) if t == Program.const_token] # Just constant placeholder positions
-        self.float_pos      = self.const_pos + [i for i,t in enumerate(tokens) if isinstance(Program.library[t], np.float32)] # Constant placeholder + floating-point positions
         self.len_traversal  = len(self.traversal)
-        
+            
         if self.have_cython and self.len_traversal > 1:
->>>>>>> 02025344
+            self.float_pos      = self.const_pos + [i for i,t in enumerate(tokens) if isinstance(Program.library[t], np.float32)] # Constant placeholder + floating-point positions
             self.new_traversal  = [Program.library[t] for t in tokens]
             self.is_function    = array.array('i',[isinstance(t, Function) for t in self.new_traversal])
             self.var_pos        = [i for i,t in enumerate(self.traversal) if isinstance(t, int)]   
