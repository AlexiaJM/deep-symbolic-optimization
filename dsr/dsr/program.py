--- conflicted
+++ resolved
@@ -586,7 +586,6 @@
         This is actually a bit complicated because we have to go: traversal -->
         tree --> serialized tree --> SymPy expression
         """
-<<<<<<< HEAD
         return None
         # tree = self.traversal.copy()
         # tree = build_tree(tree)
@@ -597,18 +596,6 @@
         #     expr = "N/A"
             
         # return expr
-=======
-
-        tree = self.traversal.copy()
-        tree = build_tree(tree)
-        tree = convert_to_sympy(tree)
-        try:
-            expr = parse_expr(tree.__repr__()) # SymPy expression
-        except:
-            expr = "N/A"
-
-        return expr
->>>>>>> 0258eea8
 
 
     def pretty(self):
