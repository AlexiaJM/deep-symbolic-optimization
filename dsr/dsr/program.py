--- conflicted
+++ resolved
@@ -356,13 +356,6 @@
         self.tokens = tokens
         self.invalid = False
         self.str = tokens.tostring()
-<<<<<<< HEAD
-=======
-        if optimize:
-            _ = self.optimize()
-        self.count = 1        
-        
->>>>>>> 38d8f57b
         
     def cython_execute(self, X):
         """Executes the program according to X using Cython.
