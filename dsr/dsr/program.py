--- conflicted
+++ resolved
@@ -154,12 +154,7 @@
     '''
         Truncate expressions that complete early; extend ones that don't complete
     '''
-<<<<<<< HEAD
-    tokens = _finish_tokens(tokens, task_type=Program.task.task_type,
-                            n_objects=n_objects)
-=======
     tokens = _finish_tokens(tokens, task_type=Program.task.task_type, n_objects=n_objects)
->>>>>>> d39ff2d8
 
     # For stochastic Tasks, there is no cache; always generate a new Program.
     # For deterministic Programs, if the Program is in the cache, return it;
@@ -592,7 +587,6 @@
         This is actually a bit complicated because we have to go: traversal -->
         tree --> serialized tree --> SymPy expression
         """
-<<<<<<< HEAD
         return None
         # tree = self.traversal.copy()
         # tree = build_tree(tree)
@@ -603,18 +597,6 @@
         #     expr = "N/A"
             
         # return expr
-=======
-        
-        tree = self.traversal.copy()
-        tree = build_tree(tree)
-        tree = convert_to_sympy(tree)
-        try:
-            expr = parse_expr(tree.__repr__()) # SymPy expression
-        except:
-            expr = "N/A"
-
-        return expr
->>>>>>> d39ff2d8
 
 
     def pretty(self):
