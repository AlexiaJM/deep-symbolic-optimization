--- conflicted
+++ resolved
@@ -35,16 +35,6 @@
 To reproduce hyperparameter sweeps:
 
 ```
-<<<<<<< HEAD
-git clone https://[YOUR_OUN]@mybitbucket.llnl.gov/scm/hypothesis/hypothesis_testing.git # Clone the repository
-cd hypothesis_testing # Start at the top level of the repository
-python3 -m venv venv3 # Create a Python 3 virtual environment
-source venv3/bin/activate # Source the virtual environmnet
-pip install -r requirements.txt # Install Python dependencies
-git clone https://github.com/trevorstephens/gplearn.git # Clone gplearn
-pip install ./gplearn # Install gplearn
-python dsr/setup.py build_ext --inplace # Compile cython source
-=======
 python setup_sweep.py # Generate config files and shell scripts to run hyperparameter sweeps
 ./run_sweep_dsr.sh # Run DSR hyperparameter sweep
 ./run_sweep_gp.sh # Run GP hyperparameter sweep
@@ -83,7 +73,6 @@
 python plot_noise.py # Generate Figure 4 (noise and dataset size comparison)
 python plot_training.py # Generate Figures 5 and 6 (training curves)
 python plot_distributions.py 1 # Generate Figures 7 and 8 (risk-seeking vs standard policy gradients for all Nguyen benchmarks)
->>>>>>> 5e6c96f4
 ```
 
 # Getting started
